--- conflicted
+++ resolved
@@ -9,15 +9,11 @@
     '''
     Overarching class controlling Elveflow OB1-Mk4
     '''
-<<<<<<< HEAD
     def __init__( self, 
                  elveflowDLL: str = None, 
                  elveflowSDK: str = None,
                  deviceName: str = None,
                  deviceRegulators: list[int] = [0,0,0,0] ):
-=======
-    def __init__( self, elveflowDLL:str = None, elveflowSDK:str = None, deviceName:str = None, deviceRegulators:list[int] = [0,0,0,0] ):
->>>>>>> 8eb74e32
         """
         Create OB1elve device class.
 
@@ -108,11 +104,7 @@
         import Elveflow64 as ef
         self.ef = ef
 
-<<<<<<< HEAD
-    def loadCallibration(self, path = None):
-=======
     def loadCallibration(self, path:str = None):
->>>>>>> 8eb74e32
         """
         Load existing callibration for pressure channels. Loads from default calibration file, or optionally from user-supplied path.
 
@@ -160,7 +152,9 @@
         saveCalibration(self.calib, path)
         print("New callibration was performed and saved.")
 
-    def setPressure(self, channel:int, pressure:float):
+    def setPressure(self, 
+                    channel: int, 
+                    pressure: float = 0):
         """
         Set pressure goal in channel
 
@@ -195,7 +189,8 @@
         common.raiseEFerror(error,'Getting pressure')
         return pressure.value
 
-    def setPressureBulk(self, pressures):
+    def setPressureBulk(self, 
+                        pressures: list[float] = [0, 0, 0, 0]):
         """
         Set pressure of all channels in one go. If you want to set the pressure of 1 channel, use setPressure
 
