--- conflicted
+++ resolved
@@ -8,15 +8,11 @@
     '''
     Overarching class controlling Elveflow MUX distributor 1/12
     '''
-<<<<<<< HEAD
     def __init__(self, 
                  elveflowDLL: str = None, 
                  elveflowSDK: str = None, 
                  deviceName: str = None,
                  deviceID: int = None):
-=======
-    def __init__(self, elveflowDLL:str = None, elveflowSDK:str = None, deviceName:str = None):
->>>>>>> 8eb74e32
         """
         Create Pelve device class.
 
@@ -45,14 +41,10 @@
         self.ELVEFLOW_SDK = elveflowSDK
         self.loadDLL()
 
-<<<<<<< HEAD
 
     def open(self, 
              auto_home: bool = True,
              verbose: bool = False):
-=======
-    def open(self, auto_home:bool = True, verbose:bool = False):
->>>>>>> 8eb74e32
         """
         Open connection to MUX distributor. 
         
@@ -83,10 +75,6 @@
         error = self.ef.MUX_DRI_Destructor( self.Instr_ID )
         common.raiseEFerror(error,'Closing connection to MUX distributor')
 
-<<<<<<< HEAD
-
-=======
->>>>>>> 8eb74e32
     def home( self, start_channel:int = 1 ):
         """
         Home the MUX. Needed before ever using it. Will return to position 1 by default. In this home function I wobble arround after to make sure it is set up correctly (not //always// the case.) This homing action is BLOCKING!
@@ -108,15 +96,11 @@
         self.set_valve(12, blocking = True)
         self.set_valve(start_channel, blocking = True)
 
-<<<<<<< HEAD
 
     def set_valve(self, 
                   valve_index: int, 
                   rotation_direction: int = 0, 
                   blocking: bool=True):
-=======
-    def set_valve(self, valve_index:int, rotation_direction:int = 0, blocking:bool = False):
->>>>>>> 8eb74e32
         """
         Move to inputted valve location. Will not do anything if you are allready at given location (build-in behaviour is to make a full lap for some reason).
 
@@ -145,12 +129,7 @@
             raise ConnectionError(f"Failed to set MUX to correct location: set to {valve_index}, but found at {self.get_valve()}")
         return valve_index
 
-<<<<<<< HEAD
-
-    def get_valve(self):
-=======
     def get_valve(self) -> int:
->>>>>>> 8eb74e32
         """
         Get current position of valve. If 0 is returned, valve is currently busy!
         """
@@ -161,12 +140,8 @@
         common.raiseEFerror(error,f'gettting valve position of MUX')
         return int(valve.value)
     
-<<<<<<< HEAD
 
     def wait_for_valve_movement(self, timeout: float = 5):
-=======
-    def wait_for_valve_movement(self, timeout:float = 5):
->>>>>>> 8eb74e32
         '''Block execution while valve is moving. Timeout is in seconds.'''
         current_valve = 0
         t0 = time.time()
